--- conflicted
+++ resolved
@@ -186,8 +186,17 @@
         self.layout.addWidget(sep_label)
 
         # Main body
-<<<<<<< HEAD
-        body_layout = self.create_widget_layout()
+        # Activation functions for dynamic widgets
+        def activation_combo(key: str):
+            return lambda: self.update_grid_view(f"{key}:{self.widgets[key].currentText()}")
+
+        def activation_line(key: str):
+            return lambda: self.update_dict_value(key, "", self.widgets[key].text())
+
+        body_layout = self.create_widget_layout("Training parameters", self.train_params,
+                                                activation_combo, activation_line)
+        body_layout.addLayout(self.grid_layout)
+        self.grid_layout.setAlignment(Qt.AlignTop)
         self.layout.addLayout(body_layout)
 
         # Separator
@@ -207,69 +216,6 @@
         self.layout.addLayout(btn_layout)
 
         self.render_layout()
-
-    def create_widget_layout(self) -> QHBoxLayout:
-        """
-        This method sets up the parameters layout by reading
-        the JSON-based dict of train_params and building
-        the corresponding graphic objects.
-
-        Returns
-        -------
-        QHBoxLayout
-            The layout with all the widgets loaded.
-
-        """
-
-        body_layout = QHBoxLayout()
-        params_layout = QGridLayout()
-        params_layout.setAlignment(Qt.AlignTop)
-=======
-        # Activation functions for dynamic widgets
-        def activation_combo(key: str):
-            return lambda: self.update_grid_view(f"{key}:{self.widgets[key].currentText()}")
->>>>>>> 20118e6f
-
-        def activation_line(key: str):
-            return lambda: self.update_dict_value(key, "", self.widgets[key].text())
-
-<<<<<<< HEAD
-        counter = 1
-        for first_level in self.train_params.keys():
-            # Activation functions for dynamic widgets
-            def activation_combo(key: str):
-                return lambda: self.update_grid_view(f"{key}:{self.widgets[key].currentText()}")
-
-            def activation_line(key: str):
-                return lambda: self.update_dict_value(key, "", self.widgets[key].text())
-
-            sub_key = next(iter(self.train_params[first_level]))
-            if type(self.train_params[first_level][sub_key]) == dict:
-                self.widgets[first_level] = QComboBox()
-                for second_level in self.train_params[first_level].keys():
-                    self.widgets[first_level].addItem(second_level)
-                self.widgets[first_level].setCurrentIndex(-1)
-                self.widgets[first_level].activated.connect(activation_combo(first_level))
-            else:
-                self.widgets[first_level] = QLineEdit()
-                self.widgets[first_level].setText(str(self.train_params[first_level].get("value", "")))
-                self.widgets[first_level].textChanged.connect(activation_line(first_level))
-
-            w_label = QLabel(first_level)
-            w_label.setToolTip(self.train_params[first_level].get("description"))
-            params_layout.addWidget(w_label, counter, 0)
-            params_layout.addWidget(self.widgets[first_level], counter, 1)
-            counter += 1
-
-        body_layout.addLayout(params_layout)
-=======
-        body_layout = self.create_widget_layout("Training parameters", self.train_params,
-                                                activation_combo, activation_line)
->>>>>>> 20118e6f
-        body_layout.addLayout(self.grid_layout)
-        self.grid_layout.setAlignment(Qt.AlignTop)
-
-        return body_layout
 
     def clear_grid(self) -> None:
         """
